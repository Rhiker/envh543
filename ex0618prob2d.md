--- conflicted
+++ resolved
@@ -190,7 +190,6 @@
 }
 
 # Define a function to estimate exposure risk from mcnode objects.
-<<<<<<< HEAD
 calc_dose <- function(mcnode.list) {
     with(mcnode.list, 
         (shell.vl * shell.cons) + 
@@ -202,26 +201,6 @@
 # dose1 <- mc(calc_dose(create_mcnode_objects()))    # This would also work.
 mcnode.names <- unpackList(create_mcnode_objects())  # Use mcnode.names later.
 dose1 <- mc(calc_dose(mget(mcnode.names)))
-=======
-calc_dose <- function(shell.vl, shell.cons, water.cons.L, dw.vl, sw.vl,
-                    sw.daily.IR, sw.duration, sw.frequency) {
-    (shell.vl * shell.cons) + (water.cons.L * dw.vl) + ((sw.vl * 
-                   (sw.daily.IR * sw.duration * sw.frequency)) / 365 / 1000)
-}
-
-# Create a Monte Carlo object from a set of mcnode objects.
-unpackList(create_mcnode_objects())
-```
-
-```
-## [1] "shell.vl"     "dw.vl"        "shell.cons"   "sw.vl"       
-## [5] "sw.frequency" "sw.daily.IR"  "water.cons.L" "sw.duration"
-```
-
-```r
-dose <- mc(calc_dose(shell.vl, shell.cons, water.cons.L, dw.vl, sw.vl,
-                     sw.daily.IR, sw.duration, sw.frequency))
->>>>>>> c354bbeb
 
 # Plot the Monte Carlo object.
 plot(dose)
@@ -236,12 +215,7 @@
     { unpackList(create_mcnode_objects()) }
     
     # Block2: Evaluate all of the VU nodes and return an mc object.
-<<<<<<< HEAD
     { dose2 <- calc_dose(mget(mcnode.names))
-=======
-    { dose <- calc_dose(shell.vl, shell.cons, water.cons.L, dw.vl, sw.vl,
-                        sw.daily.IR, sw.duration, sw.frequency)
->>>>>>> c354bbeb
       dosemod <- mc(shell.vl, shell.cons, water.cons.L, dw.vl, sw.vl,
                     sw.daily.IR, sw.duration, sw.frequency, dose) }
 
